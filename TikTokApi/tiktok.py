--- conflicted
+++ resolved
@@ -245,13 +245,9 @@
                 verifyFp=kwargs.get("custom_verifyFp", verifyFp),
             )
 
-<<<<<<< HEAD
-=======
         if not kwargs.get("send_tt_params", False):
             tt_params = None
 
-
->>>>>>> f6eb8222
         query = {"verifyFp": verify_fp, "device_id": device_id, "_signature": signature}
         url = "{}&{}".format(kwargs["url"], urlencode(query))
 
