--- conflicted
+++ resolved
@@ -7,12 +7,8 @@
 
 setuptools.setup(
   name = 'TikTokApi',         
-  packages = ['TikTokApi'],   
-<<<<<<< HEAD
-  version = '3.3.8',      
-=======
-  version = '3.3.7',      
->>>>>>> aae71b6d
+  packages = ['TikTokApi'], 
+  version = '3.3.8',
   license='MIT',       
   description = 'The Unofficial TikTok API Wrapper in Python 3.',   
   author = 'David Teather',                   
